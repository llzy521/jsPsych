--- conflicted
+++ resolved
@@ -1,8 +1,4 @@
-<<<<<<< HEAD
-import { initJsPsych } from "../../dist/index.js";
-=======
 //import { JsPsych } from "../../src/JsPsych";
->>>>>>> e42ba99e
 import { TestExtension } from "../extensions/TestExtension";
 import TestPlugin from "../TestPlugin";
 
@@ -14,53 +10,6 @@
 const testPluginBibtexCitation = "Test plugin BibTeX citation";
 const testExtensionApaCitation = "Test extension APA citation";
 
-<<<<<<< HEAD
-let jsPsych;
-beforeEach(() => {
-  jsPsych = initJsPsych();
-});
-
-describe("citing not using an array", () => {
-  test("citing nothing", () => {
-    const citation = jsPsych.getCitations();
-    console.log(citation);
-    expect(citation).toMatch(jsPsychApaCitation);
-  });
-  test("citing without input and with valid format", () => {
-    jsPsych.getCitations(null, "apa");
-    expect(consoleLogSpy.mock.calls).toHaveLength(1);
-    expect(consoleLogSpy.mock.calls[0][0]).toBe(jsPsychApaCitation);
-  });
-  test("citing without input and with invalid format", () => {
-    expect(() => jspsych.getCitations(null, "dummyTex")).toThrow("Unsupported citation format");
-  });
-});
-
-describe("citing using an array in different formats", () => {
-  test("citing empty array with APA format", () => {
-    jspsych.getCitations([], "apa");
-    expect(consoleLogSpy.mock.calls).toHaveLength(1);
-    expect(consoleLogSpy.mock.calls[0][0]).toBe(jsPsychApaCitation);
-  });
-  test("citing empty array with BibTeX format", () => {
-    jspsych.getCitations([], "bibtex");
-    expect(consoleLogSpy.mock.calls).toHaveLength(1);
-    expect(consoleLogSpy.mock.calls[0][0]).toBe(jsPsychBibtexCitation);
-  });
-  test("citing empty array without format", () => {
-    jspsych.getCitations([]);
-    expect(consoleLogSpy.mock.calls).toHaveLength(1);
-    expect(consoleLogSpy.mock.calls[0][0]).toBe(jsPsychApaCitation);
-  });
-  test("citing one plugin with valid format in all caps", () => {
-    const citation = jsPsych.getCitations([TestPlugin], "APA");
-    expect(citation).toBe(jsPsychApaCitation + "\n" + testPluginApaCitation + "\n");
-  });
-  test("citing with unsupported format", () => {
-    expect(() => jspsych.getCitations([TestPlugin], "DummyTex")).toThrow(
-      "Unsupported citation format"
-    );
-=======
 let consoleLogSpy: jest.SpyInstance;
 let consoleWarnSpy: jest.SpyInstance;
 
@@ -85,36 +34,8 @@
 
   afterEach(() => {
     jest.restoreAllMocks();
->>>>>>> e42ba99e
   });
 
-<<<<<<< HEAD
-describe("citing mix of valid plugins/extensions", () => {
-  test("citing a plugin", () => {
-    jspsych.getCitations([TestPlugin]);
-    expect(consoleLogSpy.mock.calls).toHaveLength(2);
-    // expect(consoleLogSpy.mock.calls[0][0]).toBe(jsPsychApaCitation);
-    expect(consoleLogSpy.mock.calls[1][0]).toBe(testPluginApaCitation);
-  });
-  test("citing a plugin in BibTeX", () => {
-    jspsych.getCitations([TestPlugin], "bibtex");
-    expect(consoleLogSpy.mock.calls).toHaveLength(2);
-    expect(consoleLogSpy.mock.calls[0][0]).toBe(jsPsychBibtexCitation);
-    expect(consoleLogSpy.mock.calls[1][0]).toBe(testPluginBibtexCitation);
-  });
-  test("citing multiple of the same plugins", () => {
-    jspsych.getCitations([TestPlugin, TestPlugin]);
-    expect(consoleLogSpy.mock.calls).toHaveLength(2);
-    expect(consoleLogSpy.mock.calls[0][0]).toBe(jsPsychApaCitation);
-    expect(consoleLogSpy.mock.calls[1][0]).toBe(testPluginApaCitation);
-  });
-  test("citing mix of plugins and extensions", () => {
-    jspsych.getCitations([TestPlugin, TestExtension]);
-    expect(consoleLogSpy.mock.calls).toHaveLength(3);
-    expect(consoleLogSpy.mock.calls[0][0]).toBe(jsPsychApaCitation);
-    expect(consoleLogSpy.mock.calls[1][0]).toBe(testPluginApaCitation);
-    expect(consoleLogSpy.mock.calls[2][0]).toBe(testExtensionApaCitation);
-=======
   describe("citing not using an array", () => {
     test("citing nothing", () => {
       expect(() => jspsych.getCitations(null)).toThrow("Expected array of plugins/extensions");
@@ -178,6 +99,5 @@
     test.skip("skip", () => {
       expect(true).toBe(true);
     });
->>>>>>> e42ba99e
   });
 }