--- conflicted
+++ resolved
@@ -105,11 +105,8 @@
       'max_load_time': 60000,
       'max_preload_attempts': 10,
       'default_iti': 0,
-<<<<<<< HEAD
       'minimum_valid_rt': 0,
-=======
       'experiment_width': null
->>>>>>> b8ad672f
     };
 
     // override default options if user specifies an option
@@ -2043,19 +2040,7 @@
   }
 
   module.getKeyboardResponse = function(parameters) {
-<<<<<<< HEAD
-    //parameters are: callback_function, valid_responses, rt_method, persist, audio_context, audio_context_start_time, allow_held_key, minimum_valid_rt?
-    parameters.rt_method = (typeof parameters.rt_method === 'undefined') ? 'date' : parameters.rt_method;
-    if (parameters.rt_method !== 'date' && parameters.rt_method !== 'performance' && parameters.rt_method !== 'audio') {
-      console.log('Invalid RT method specified in getKeyboardResponse. Defaulting to "date" method.');
-      parameters.rt_method = 'date';
-    }
-
-    var start_time;
-    if (parameters.rt_method === 'date') {
-      start_time = (new Date()).getTime();
-    } else if (parameters.rt_method === 'performance') {
-=======
+
     //parameters are: callback_function, valid_responses, rt_method, persist, audio_context, audio_context_start_time, allow_held_key?
 
     parameters.rt_method = (typeof parameters.rt_method === 'undefined') ? 'performance' : parameters.rt_method;
@@ -2066,7 +2051,6 @@
 
     var start_time;
     if (parameters.rt_method == 'performance') {
->>>>>>> b8ad672f
       start_time = performance.now();
     } else if (parameters.rt_method === 'audio') {
       start_time = parameters.audio_context_start_time;
@@ -2075,29 +2059,22 @@
     var listener_id;
 
     var listener_function = function(e) {
-
       var key_time;
-<<<<<<< HEAD
-      if (parameters.rt_method === 'date') {
-        key_time = (new Date()).getTime();
-      } else if (parameters.rt_method === 'performance') {
-=======
       if (parameters.rt_method == 'performance') {
->>>>>>> b8ad672f
         key_time = performance.now();
       } else if (parameters.rt_method === 'audio') {
         key_time = parameters.audio_context.currentTime
       }
-      var rt = key_time - start_time
+      var rt = key_time - start_time;
 
       // overiding via parameters for testing purposes.
-      var minimum_valid_rt = parameters.minimum_valid_rt
+      var minimum_valid_rt = parameters.minimum_valid_rt;
       if(!minimum_valid_rt){
         minimum_valid_rt = jsPsych.initSettings().minimum_valid_rt || 0;
       }
 
       if(rt <= minimum_valid_rt){
-        return
+        return;
       }
 
       var valid_response = false;
