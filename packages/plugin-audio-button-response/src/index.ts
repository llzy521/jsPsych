--- conflicted
+++ resolved
@@ -199,16 +199,12 @@
         display_element.insertAdjacentHTML("beforeend", trial.prompt);
       }
 
-<<<<<<< HEAD
-      if (!trial.response_allowed_while_playing) {
-=======
-      display_element.innerHTML = html;
-
       if (trial.response_allowed_while_playing) {
-        disable_buttons();
-        enable_buttons();
-      } else {
->>>>>>> 87d2a8e0
+        if (trial.enable_button_after > 0) {
+          disable_buttons();
+          enable_buttons();
+        }
+      } else {
         disable_buttons();
       }
 
@@ -285,47 +281,20 @@
       trial_complete();
     };
 
-<<<<<<< HEAD
     const disable_buttons = () => {
       for (const button of this.buttonElements) {
         button.setAttribute("disabled", "disabled");
-=======
+      }
+    };
+
+    const enable_buttons_without_delay = () => {
+      for (const button of this.buttonElements) {
+        button.removeAttribute("disabled");
+      }
+    };
+
     const enable_buttons_with_delay = (delay: number) => {
       this.jsPsych.pluginAPI.setTimeout(enable_buttons_without_delay, delay);
-    };
-
-    function button_response(e) {
-      var choice = e.currentTarget.getAttribute("data-choice"); // don't use dataset for jsdom compatibility
-      after_response(choice);
-    }
-
-    function disable_buttons() {
-      var btns = document.querySelectorAll(".jspsych-audio-button-response-button");
-      for (var i = 0; i < btns.length; i++) {
-        var btn_el = btns[i].querySelector("button");
-        if (btn_el) {
-          btn_el.disabled = true;
-        }
-        btns[i].removeEventListener("click", button_response);
->>>>>>> 87d2a8e0
-      }
-    };
-
-<<<<<<< HEAD
-    const enable_buttons = () => {
-      for (const button of this.buttonElements) {
-        button.removeAttribute("disabled");
-=======
-    function enable_buttons_without_delay() {
-      var btns = document.querySelectorAll(".jspsych-audio-button-response-button");
-      for (var i = 0; i < btns.length; i++) {
-        var btn_el = btns[i].querySelector("button");
-        if (btn_el) {
-          btn_el.disabled = false;
-        }
-        btns[i].addEventListener("click", button_response);
->>>>>>> 87d2a8e0
-      }
     };
 
     function enable_buttons() {
