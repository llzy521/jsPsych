import { clickTarget, startTimeline } from "@jspsych/test-utils";
import { initJsPsych } from "jspsych";

import survey from ".";

describe("survey plugin", () => {
  test("loads", async () => {
    const survey_json = {
      pages: [
        {
          name: "page1",
          elements: [
            {
              type: "text",
              name: "question1",
              title: "Question 1",
            },
            {
              type: "ranking",
              name: "question2",
              title: "Question 2",
              choices: ["Item 1", "Item 2", "Item 3"],
            },
          ],
        },
      ],
    };

    const { expectRunning } = await startTimeline([
      {
        type: survey,
        survey_json: survey_json,
      },
    ]);

<<<<<<< HEAD
    // check that label displayed
    const question = displayElement.querySelector('div[data-name="P0_Q0"]');
    expect(question).not.toBeNull();
    expect(question.querySelector("span").innerHTML).toBe("foo");

    // check that dropdown displayed
    const dropdown_menu = displayElement.getElementsByTagName("select");
    expect(dropdown_menu[0]).not.toBeNull();

    // check that finish button displayed
    const finish_button = displayElement.querySelector("input.sv_complete_btn");
    expect(finish_button).not.toBeNull();

    await clickTarget(finish_button);

    await expectFinished();
=======
    await expectRunning();
>>>>>>> 6d99a71f
  });

  test("works with empty JSON and a survey function", async () => {
    const survey_function = (survey) => {
      const page = survey.addNewPage("DynamicExample");
      const radio_question = page.addNewQuestion("radiogroup", "radio_question");
      radio_question.title = "Example question.";
      radio_question.choices = [
        { value: 1, text: "Option 1" },
        { value: 2, text: "Option 2" },
      ];
    };

    const { displayElement, expectRunning, expectFinished } = await startTimeline([
      {
        type: survey,
        survey_function: survey_function,
      },
    ]);

<<<<<<< HEAD
    const question = displayElement.querySelector('div[data-name="P0_Q0"]');
    expect(question).not.toBeNull();
    expect(question.querySelector("#prompt").innerHTML).toBe("foo");

    const finish_button = displayElement.querySelector("input.sv_complete_btn");
    expect(finish_button).not.toBeNull();
    await clickTarget(finish_button);
=======
    await expectRunning();
>>>>>>> 6d99a71f

    const complete_button = displayElement.querySelector(
      'input[type="button"].jspsych-nav-complete'
    );
    expect(complete_button).not.toBeNull();
    clickTarget(complete_button);
    await expectFinished();
  });

  test("survey_json can be combined with survey_function", async () => {
    const survey_json = {
      pages: [
        {
          name: "test_page",
          elements: [
            {
              type: "radiogroup",
              name: "question_1",
              choices: [
                { value: 1, text: "Option 1" },
                { value: 2, text: "Option 2" },
              ],
            },
          ],
        },
      ],
    };

<<<<<<< HEAD
    await clickTarget(finish_button);
=======
    const survey_function = (survey) => {
      const page = survey.getPageByName("test_page");
      page.addNewQuestion("comment", "question_2");
    };
>>>>>>> 6d99a71f

    const { displayElement, expectRunning, expectFinished } = await startTimeline([
      {
        type: survey,
        survey_json: survey_json,
        survey_function: survey_function,
      },
    ]);

    await expectRunning();

<<<<<<< HEAD
    const finish_button = displayElement.querySelector("input.sv_complete_btn");
    expect(finish_button).not.toBeNull();
    await clickTarget(finish_button);
=======
    expect(displayElement.querySelector('div[data-name="question_1"]')).not.toBeNull();
    expect(displayElement.querySelector('div[data-name="question_2"]')).not.toBeNull();
>>>>>>> 6d99a71f

    const complete_button = displayElement.querySelector(
      'input[type="button"].jspsych-nav-complete'
    );
    expect(complete_button).not.toBeNull();
    clickTarget(complete_button);
    await expectFinished();
  });

  test("survey_json can be a function that returns a valid survey_json object", async () => {
    const survey_json = {
      elements: [
        {
          type: "radiogroup",
          name: "question_1",
          choices: [
            { value: 1, text: "Option 1" },
            { value: 2, text: "Option 2" },
          ],
<<<<<<< HEAD
        ],
      },
    ]);

    const question = displayElement.querySelector('div[data-name="P0_Q0"]');
    expect(question).not.toBeNull();
    expect(question.querySelector("span").innerHTML).toBe("foo");

    const textinput = displayElement.querySelectorAll("input");
    expect(textinput[0]).not.toBeNull();
    expect(textinput[0].type).toBe("text");
    expect(textinput[0].size).toBe(40);

    const finish_button = displayElement.querySelector("input.sv_complete_btn");
    expect(finish_button).not.toBeNull();
    await clickTarget(finish_button);
=======
        },
      ],
    };
>>>>>>> 6d99a71f

    const getSurveyJson = () => survey_json;

    const { displayElement, expectRunning, expectFinished } = await startTimeline([
      {
        type: survey,
        survey_json: getSurveyJson,
      },
    ]);

    await expectRunning();

<<<<<<< HEAD
    const finish_button = displayElement.querySelector("input.sv_complete_btn");
    expect(finish_button).not.toBeNull();
    await clickTarget(finish_button);
=======
    expect(displayElement.querySelector('div[data-name="question_1"]')).not.toBeNull();
>>>>>>> 6d99a71f

    const complete_button = displayElement.querySelector(
      'input[type="button"].jspsych-nav-complete'
    );
    expect(complete_button).not.toBeNull();
    clickTarget(complete_button);
    await expectFinished();
  });

  test("survey_json can come from timeline variables", async () => {
    let jsPsych = initJsPsych();

    const {} = await startTimeline(
      [
        {
          timeline: [
            {
              type: survey,
              survey_json: jsPsych.timelineVariable("surveyJson"),
              on_load: function () {
                // setTimeout is needed to allow the survey content to load
                // TO DO: fix survey plugin so that on_loads fires at the correct time
                setTimeout(function () {
                  expect(document.querySelector('div[data-name="question1"]')).not.toBeNull();
                  const complete_button = document.querySelector(
                    'input[type="button"].jspsych-nav-complete'
                  );
                  expect(complete_button).not.toBeNull();
                  clickTarget(complete_button);
                }, 100);
              },
            },
          ],
          timeline_variables: [
            { surveyJson: { elements: { type: "text", title: "q1" } } },
            { surveyJson: { elements: { type: "text", title: "q2" } } },
            { surveyJson: { elements: { type: "text", title: "q3" } } },
          ],
        },
<<<<<<< HEAD
      ]);

      const question = displayElement.querySelector('div[data-name="P0_Q0"]');
      expect(question).not.toBeNull();
      expect(question.querySelector("span").innerHTML).toBe("foo");

      const input = displayElement.querySelectorAll("input")[0];
      expect(input).not.toBeNull();
      expect(input.type).toEqual(inputType);
      if (["email", "password", "tel", "url", "text"].includes(inputType)) {
        // size can be specified only for text input types
        expect(input.size).toEqual(10);
      } else {
        expect(input.size).not.toEqual(10);
      }

      const finish_button = displayElement.querySelector("input.sv_complete_btn");
      expect(finish_button).not.toBeNull();
      await clickTarget(finish_button);

      await expectFinished();
    }
=======
      ],
      jsPsych
    );
>>>>>>> 6d99a71f
  });
});<|MERGE_RESOLUTION|>--- conflicted
+++ resolved
@@ -33,26 +33,7 @@
       },
     ]);
 
-<<<<<<< HEAD
-    // check that label displayed
-    const question = displayElement.querySelector('div[data-name="P0_Q0"]');
-    expect(question).not.toBeNull();
-    expect(question.querySelector("span").innerHTML).toBe("foo");
-
-    // check that dropdown displayed
-    const dropdown_menu = displayElement.getElementsByTagName("select");
-    expect(dropdown_menu[0]).not.toBeNull();
-
-    // check that finish button displayed
-    const finish_button = displayElement.querySelector("input.sv_complete_btn");
-    expect(finish_button).not.toBeNull();
-
-    await clickTarget(finish_button);
-
-    await expectFinished();
-=======
     await expectRunning();
->>>>>>> 6d99a71f
   });
 
   test("works with empty JSON and a survey function", async () => {
@@ -73,23 +54,13 @@
       },
     ]);
 
-<<<<<<< HEAD
-    const question = displayElement.querySelector('div[data-name="P0_Q0"]');
-    expect(question).not.toBeNull();
-    expect(question.querySelector("#prompt").innerHTML).toBe("foo");
-
-    const finish_button = displayElement.querySelector("input.sv_complete_btn");
-    expect(finish_button).not.toBeNull();
-    await clickTarget(finish_button);
-=======
     await expectRunning();
->>>>>>> 6d99a71f
 
     const complete_button = displayElement.querySelector(
       'input[type="button"].jspsych-nav-complete'
     );
     expect(complete_button).not.toBeNull();
-    clickTarget(complete_button);
+    await clickTarget(complete_button);
     await expectFinished();
   });
 
@@ -112,14 +83,10 @@
       ],
     };
 
-<<<<<<< HEAD
-    await clickTarget(finish_button);
-=======
     const survey_function = (survey) => {
       const page = survey.getPageByName("test_page");
       page.addNewQuestion("comment", "question_2");
     };
->>>>>>> 6d99a71f
 
     const { displayElement, expectRunning, expectFinished } = await startTimeline([
       {
@@ -131,20 +98,14 @@
 
     await expectRunning();
 
-<<<<<<< HEAD
-    const finish_button = displayElement.querySelector("input.sv_complete_btn");
-    expect(finish_button).not.toBeNull();
-    await clickTarget(finish_button);
-=======
     expect(displayElement.querySelector('div[data-name="question_1"]')).not.toBeNull();
     expect(displayElement.querySelector('div[data-name="question_2"]')).not.toBeNull();
->>>>>>> 6d99a71f
 
     const complete_button = displayElement.querySelector(
       'input[type="button"].jspsych-nav-complete'
     );
     expect(complete_button).not.toBeNull();
-    clickTarget(complete_button);
+    await clickTarget(complete_button);
     await expectFinished();
   });
 
@@ -158,28 +119,9 @@
             { value: 1, text: "Option 1" },
             { value: 2, text: "Option 2" },
           ],
-<<<<<<< HEAD
-        ],
-      },
-    ]);
-
-    const question = displayElement.querySelector('div[data-name="P0_Q0"]');
-    expect(question).not.toBeNull();
-    expect(question.querySelector("span").innerHTML).toBe("foo");
-
-    const textinput = displayElement.querySelectorAll("input");
-    expect(textinput[0]).not.toBeNull();
-    expect(textinput[0].type).toBe("text");
-    expect(textinput[0].size).toBe(40);
-
-    const finish_button = displayElement.querySelector("input.sv_complete_btn");
-    expect(finish_button).not.toBeNull();
-    await clickTarget(finish_button);
-=======
         },
       ],
     };
->>>>>>> 6d99a71f
 
     const getSurveyJson = () => survey_json;
 
@@ -192,19 +134,13 @@
 
     await expectRunning();
 
-<<<<<<< HEAD
-    const finish_button = displayElement.querySelector("input.sv_complete_btn");
-    expect(finish_button).not.toBeNull();
-    await clickTarget(finish_button);
-=======
     expect(displayElement.querySelector('div[data-name="question_1"]')).not.toBeNull();
->>>>>>> 6d99a71f
 
     const complete_button = displayElement.querySelector(
       'input[type="button"].jspsych-nav-complete'
     );
     expect(complete_button).not.toBeNull();
-    clickTarget(complete_button);
+    await clickTarget(complete_button);
     await expectFinished();
   });
 
@@ -238,33 +174,8 @@
             { surveyJson: { elements: { type: "text", title: "q3" } } },
           ],
         },
-<<<<<<< HEAD
-      ]);
-
-      const question = displayElement.querySelector('div[data-name="P0_Q0"]');
-      expect(question).not.toBeNull();
-      expect(question.querySelector("span").innerHTML).toBe("foo");
-
-      const input = displayElement.querySelectorAll("input")[0];
-      expect(input).not.toBeNull();
-      expect(input.type).toEqual(inputType);
-      if (["email", "password", "tel", "url", "text"].includes(inputType)) {
-        // size can be specified only for text input types
-        expect(input.size).toEqual(10);
-      } else {
-        expect(input.size).not.toEqual(10);
-      }
-
-      const finish_button = displayElement.querySelector("input.sv_complete_btn");
-      expect(finish_button).not.toBeNull();
-      await clickTarget(finish_button);
-
-      await expectFinished();
-    }
-=======
       ],
       jsPsych
     );
->>>>>>> 6d99a71f
   });
 });