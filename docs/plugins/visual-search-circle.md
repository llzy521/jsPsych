--- conflicted
+++ resolved
@@ -32,12 +32,9 @@
 | target_absent_key  | string          | 'f'           | The key to press if the target is not present in the search array. |
 | trial_duration     | numeric         | null          | The maximum amount of time the participant is allowed to search before the trial will continue. A value of null will allow the participant to search indefinitely. |
 | fixation_duration  | numeric         | 1000          | How long to show the fixation image for before the search array (in milliseconds). |
-<<<<<<< HEAD
 | randomize_item_locations | bool      | true      | Whether to use randomized locations on the circle for the items. If `false`, then the first item will always show at the location specified by `location_first_item`.
 | location_first_item | numeric | 0 | If `randomize_item_locations` is `false`, the location of the first item on the circle, in degrees.
-=======
 | response_ends_trial| boolean         | true         | If true, the trial will end when the participant makes a response. |
->>>>>>> 06f6be09
 
 ## Data Generated
 
