/**
 * jspsych-video-slider-response
 * Josh de Leeuw
 *
 * plugin for playing a video file and getting a slider response
 *
 * documentation: docs.jspsych.org
 *
 **/

jsPsych.plugins["video-slider-response"] = (function() {

  var plugin = {};

  jsPsych.pluginAPI.registerPreload('video-slider-response', 'stimulus', 'video');

  plugin.info = {
    name: 'video-slider-response',
    description: '',
    parameters: {
      sources: {
        type: jsPsych.plugins.parameterType.VIDEO,
        pretty_name: 'Video',
        default: undefined,
        description: 'The video file to play.'
      },
      prompt: {
        type: jsPsych.plugins.parameterType.STRING,
        pretty_name: 'Prompt',
        default: null,
        description: 'Any content here will be displayed below the stimulus.'
      },
      width: {
        type: jsPsych.plugins.parameterType.INT,
        pretty_name: 'Width',
        default: '',
        description: 'The width of the video in pixels.'
      },
      height: {
        type: jsPsych.plugins.parameterType.INT,
        pretty_name: 'Height',
        default: '',
        description: 'The height of the video display in pixels.'
      },
      autoplay: {
        type: jsPsych.plugins.parameterType.BOOL,
        pretty_name: 'Autoplay',
        default: true,
        description: 'If true, the video will begin playing as soon as it has loaded.'
      },
      controls: {
        type: jsPsych.plugins.parameterType.BOOL,
        pretty_name: 'Controls',
        default: false,
        description: 'If true, the subject will be able to pause the video or move the playback to any point in the video.'
      },
      start: {
        type: jsPsych.plugins.parameterType.FLOAT,
        pretty_name: 'Start',
        default: null,
        description: 'Time to start the clip.'
      },
      stop: {
        type: jsPsych.plugins.parameterType.FLOAT,
        pretty_name: 'Stop',
        default: null,
        description: 'Time to stop the clip.'
      },
      rate: {
        type: jsPsych.plugins.parameterType.FLOAT,
        pretty_name: 'Rate',
        default: 1,
        description: 'The playback rate of the video. 1 is normal, <1 is slower, >1 is faster.'
      },
      min: {
        type: jsPsych.plugins.parameterType.INT,
        pretty_name: 'Min slider',
        default: 0,
        description: 'Sets the minimum value of the slider.'
      },
      max: {
        type: jsPsych.plugins.parameterType.INT,
        pretty_name: 'Max slider',
        default: 100,
        description: 'Sets the maximum value of the slider',
      },
      slider_start: {
        type: jsPsych.plugins.parameterType.INT,
        pretty_name: 'Slider starting value',
        default: 50,
        description: 'Sets the starting value of the slider',
      },
      step: {
        type: jsPsych.plugins.parameterType.INT,
        pretty_name: 'Step',
        default: 1,
        description: 'Sets the step of the slider'
      },
      labels: {
        type: jsPsych.plugins.parameterType.HTML_STRING,
        pretty_name:'Labels',
        default: [],
        array: true,
        description: 'Labels of the slider.',
      },
      slider_width: {
        type: jsPsych.plugins.parameterType.INT,
        pretty_name:'Slider width',
        default: null,
        description: 'Width of the slider in pixels.'
      },
      button_label: {
        type: jsPsych.plugins.parameterType.STRING,
        pretty_name: 'Button label',
        default:  'Continue',
        array: false,
        description: 'Label of the button to advance.'
      },
      require_movement: {
        type: jsPsych.plugins.parameterType.BOOL,
        pretty_name: 'Require movement',
        default: false,
        description: 'If true, the participant will have to move the slider before continuing.'
      },
      trial_ends_after_video: {
        type: jsPsych.plugins.parameterType.BOOL,
        pretty_name: 'End trial after video finishes',
        default: false,
        description: 'If true, the trial will end immediately after the video finishes playing.'
      },
      trial_duration: {
        type: jsPsych.plugins.parameterType.INT,
        pretty_name: 'Trial duration',
        default: null,
        description: 'How long to show trial before it ends.'
      },
      response_ends_trial: {
        type: jsPsych.plugins.parameterType.BOOL,
        pretty_name: 'Response ends trial',
        default: true,
        description: 'If true, the trial will end when subject makes a response.'
      },
      response_allowed_while_playing: {
        type: jsPsych.plugins.parameterType.BOOL,
        pretty_name: 'Response allowed while playing',
        default: true,
        description: 'If true, then responses are allowed while the video is playing. '+
          'If false, then the video must finish playing before a response is accepted.'
      }
    }
  }

  plugin.trial = function(display_element, trial) {

    // setup stimulus
    var video_html = '<video id="jspsych-video-slider-response-stimulus-video"';

    if(trial.width) {
      video_html += ' width="'+trial.width+'"';
    }
    if(trial.height) {
      video_html += ' height="'+trial.height+'"';
    }
    if(trial.autoplay & (trial.start == null)){
      // if autoplay is true and the start time is specified, then the video will start automatically
      // via the play() method, rather than the autoplay attribute, to prevent showing the first frame
      video_html += " autoplay ";
    }
    if(trial.controls){
      video_html +=" controls ";
    }
    if (trial.start !== null) {
      // hide video element when page loads if the start time is specified, 
      // to prevent the video element from showing the first frame
      video_html += ' style="visibility: hidden;"'; 
    }
    video_html +=">";

    var video_preload_blob = jsPsych.pluginAPI.getVideoBuffer(trial.sources[0]);
    if(!video_preload_blob) {
      for(var i=0; i<trial.sources.length; i++){
        var file_name = trial.sources[i];
        if(file_name.indexOf('?') > -1){
          file_name = file_name.substring(0, file_name.indexOf('?'));
        }
        var type = file_name.substr(file_name.lastIndexOf('.') + 1);
        type = type.toLowerCase();
        if (type == "mov") {
          console.warn('Warning: video-slider-response plugin does not reliably support .mov files.')
        }
        video_html+='<source src="' + file_name + '" type="video/'+type+'">';
      }
    }
    video_html += "</video>";

    var html = '<div id="jspsych-video-slider-response-wrapper" style="margin: 100px 0px;">';
    html += '<div id="jspsych-video-slider-response-stimulus">' + video_html + '</div>';
    html += '<div class="jspsych-video-slider-response-container" style="position:relative; margin: 0 auto 3em auto; ';
    if(trial.slider_width !== null){
      html += 'width:'+trial.slider_width+'px;';
    }
    html += '">';
    html += '<input type="range" value="'+trial.slider_start+'" min="'+trial.min+'" max="'+trial.max+'" step="'+trial.step+'" style="width: 100%;" id="jspsych-video-slider-response-response"';
    if (!trial.response_allowed_while_playing) {
      html += ' disabled';
    }
    html += '></input><div>'
    for(var j=0; j < trial.labels.length; j++){
      var width = 100/(trial.labels.length-1);
      var left_offset = (j * (100 /(trial.labels.length - 1))) - (width/2);
      html += '<div style="display: inline-block; position: absolute; left:'+left_offset+'%; text-align: center; width: '+width+'%;">';
      html += '<span style="text-align: center; font-size: 80%;">'+trial.labels[j]+'</span>';
      html += '</div>'
    }
    html += '</div>';
    html += '</div>';
    html += '</div>';

    // add prompt if there is one
    if (trial.prompt !== null) {
      html += '<div>'+trial.prompt+'</div>';
    }

    // add submit button
    var next_disabled_attribute = "";
    if (trial.require_movement | !trial.response_allowed_while_playing) {
      next_disabled_attribute = "disabled";
    }
    html += '<button id="jspsych-video-slider-response-next" class="jspsych-btn" '+ next_disabled_attribute + '>'+trial.button_label+'</button>';

    display_element.innerHTML = html;

    var video_element = display_element.querySelector('#jspsych-video-slider-response-stimulus-video');

    if(video_preload_blob){
      video_element.src = video_preload_blob;
    }

<<<<<<< HEAD
    video_element.onended = function(){
      if(trial.trial_ends_after_video){
        end_trial();
      } else if (!trial.response_allowed_while_playing) {
        enable_slider();
      }
    }
=======
    video_element.playbackRate = trial.rate;
>>>>>>> 9822cfe2

    // if video start time is specified, hide the video and set the starting time
    // before showing and playing, so that the video doesn't automatically show the first frame
    if(trial.start !== null){
      video_element.pause();
      video_element.currentTime = trial.start;
      video_element.onseeked = function() {
        video_element.style.visibility = "visible";
        if (trial.autoplay) {
          video_element.play();
        }
      }
    }

    if(trial.stop !== null){
      video_element.addEventListener('timeupdate', function(e){
        var currenttime = video_element.currentTime;
        if(currenttime >= trial.stop){
          video_element.pause();
        }
      })
    }

    video_element.onended = function(){
      if(trial.trial_ends_after_video){
        end_trial();
      }
    }

    if(trial.require_movement){
      display_element.querySelector('#jspsych-video-slider-response-response').addEventListener('click', function(){
        display_element.querySelector('#jspsych-video-slider-response-next').disabled = false;
      });
    }

    var startTime = performance.now();

    // store response
    var response = {
      rt: null,
      response: null
    };

    display_element.querySelector('#jspsych-video-slider-response-next').addEventListener('click', function() {
      // measure response time
      var endTime = performance.now();
      response.rt = endTime - startTime;
      response.response = display_element.querySelector('#jspsych-video-slider-response-response').valueAsNumber;

      if(trial.response_ends_trial){
        end_trial();
      } else {
        display_element.querySelector('#jspsych-video-slider-response-next').disabled = true;
      }

    });

    // function to end trial when it is time
    function end_trial() {

      // kill any remaining setTimeout handlers
      jsPsych.pluginAPI.clearAllTimeouts();

      // stop the video file if it is playing
      // remove any remaining end event handlers
      display_element.querySelector('#jspsych-video-slider-response-stimulus-video').pause();
      display_element.querySelector('#jspsych-video-slider-response-stimulus-video').onended = function() {};

      // gather the data to store for the trial
      var trial_data = {
        "rt": response.rt,
        "stimulus": trial.stimulus,
        "start": trial.start,
        "slider_start": trial.slider_start,
        "response": response.response
      };

      // clear the display
      display_element.innerHTML = '';

      // move on to the next trial
      jsPsych.finishTrial(trial_data);
    };

    // function to enable slider after video ends
    function enable_slider() {
      document.querySelector('#jspsych-video-slider-response-response').disabled = false;
      if (!trial.require_movement) {
        document.querySelector('#jspsych-video-slider-response-next').disabled = false;
      }
    }

    // end trial if time limit is set
    if (trial.trial_duration !== null) {
      jsPsych.pluginAPI.setTimeout(function() {
        end_trial();
      }, trial.trial_duration);
    }
  };

  return plugin;
})();<|MERGE_RESOLUTION|>--- conflicted
+++ resolved
@@ -236,7 +236,6 @@
       video_element.src = video_preload_blob;
     }
 
-<<<<<<< HEAD
     video_element.onended = function(){
       if(trial.trial_ends_after_video){
         end_trial();
@@ -244,9 +243,8 @@
         enable_slider();
       }
     }
-=======
+
     video_element.playbackRate = trial.rate;
->>>>>>> 9822cfe2
 
     // if video start time is specified, hide the video and set the starting time
     // before showing and playing, so that the video doesn't automatically show the first frame
@@ -270,12 +268,6 @@
       })
     }
 
-    video_element.onended = function(){
-      if(trial.trial_ends_after_video){
-        end_trial();
-      }
-    }
-
     if(trial.require_movement){
       display_element.querySelector('#jspsych-video-slider-response-response').addEventListener('click', function(){
         display_element.querySelector('#jspsych-video-slider-response-next').disabled = false;
