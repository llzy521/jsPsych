import autoBind from "auto-bind";
import { JsPsych, JsPsychPlugin, ParameterType, TrialType } from "jspsych";

<<<<<<< HEAD
import { AudioPlayerInterface } from "../../jspsych/src/modules/plugin-api/AudioPlayer";
=======
import { version } from "../package.json";
>>>>>>> 76797940

const info = <const>{
  name: "audio-keyboard-response",
  version: version,
  parameters: {
    /** The audio file to be played. */
    stimulus: {
      type: ParameterType.AUDIO,
      default: undefined,
    },
    /** This array contains the key(s) that the participant is allowed to press in order to respond to the stimulus.
     * Keys should be specified as characters (e.g., `'a'`, `'q'`, `' '`, `'Enter'`, `'ArrowDown'`) -
     * see [this page](https://developer.mozilla.org/en-US/docs/Web/API/KeyboardEvent/key/Key_Values)
     * and [this page (event.key column)](https://www.freecodecamp.org/news/javascript-keycode-list-keypress-event-key-codes/)
     * for more examples. Any key presses that are not listed in the array will be ignored. The default value of `"ALL_KEYS"`
     * means that all keys will be accepted as valid responses. Specifying `"NO_KEYS"` will mean that no responses are allowed.
     */
    choices: {
      type: ParameterType.KEYS,
      default: "ALL_KEYS",
    },
    /** This string can contain HTML markup. Any content here will be displayed below the stimulus. The intention is that
     * it can be used to provide a reminder about the action the participant is supposed to take (e.g., which key to press).
     */
    prompt: {
      type: ParameterType.HTML_STRING,
      pretty_name: "Prompt",
      default: null,
    },
    /** How long to wait for the participant to make a response before ending the trial in milliseconds. If the
     * participant fails to make a response before this timer is reached, the participant's response will be
     * recorded as null for the trial and the trial will end. If the value of this parameter is null, then the
     * trial will wait for a response indefinitely.
     */
    trial_duration: {
      type: ParameterType.INT,
      default: null,
    },
    /** If true, then the trial will end whenever the participant makes a response (assuming they make their
     * response before the cutoff specified by the `trial_duration` parameter). If false, then the trial will
     * continue until the value for `trial_duration` is reached. You can use set this parameter to `false` to
     * force the participant to listen to the stimulus for a fixed amount of time, even if they respond before the time is complete
     */
    response_ends_trial: {
      type: ParameterType.BOOL,
      default: true,
    },
    /** If true, then the trial will end as soon as the audio file finishes playing. */
    trial_ends_after_audio: {
      type: ParameterType.BOOL,
      pretty_name: "Trial ends after audio",
      default: false,
    },
    /** If true, then responses are allowed while the audio is playing. If false, then the audio must finish
     * playing before a keyboard response is accepted. Once the audio has played all the way through, a valid
     * keyboard response is allowed (including while the audio is being re-played via on-screen playback controls).
     */
    response_allowed_while_playing: {
      type: ParameterType.BOOL,
      default: true,
    },
  },
  data: {
    /** Indicates which key the participant pressed. If no key was pressed before the trial ended, then the value will be `null`. */
    response: {
      type: ParameterType.STRING,
    },
    /** The response time in milliseconds for the participant to make a response. The time is measured from when the stimulus
     * first began playing until the participant made a key response. If no key was pressed before the trial ended, then the
     * value will be `null`.
     */
    rt: {
      type: ParameterType.INT,
    },
    /** Path to the audio file that played during the trial. */
    stimulus: {
      type: ParameterType.STRING,
    },
  },
};

type Info = typeof info;

/**
 * This plugin plays audio files and records responses generated with the keyboard.
 *
 * If the browser supports it, audio files are played using the WebAudio API. This allows for reasonably precise timing of the
 * playback. The timing of responses generated is measured against the WebAudio specific clock, improving the measurement of
 * response times. If the browser does not support the WebAudio API, then the audio file is played with HTML5 audio.
 *
 * Audio files can be automatically preloaded by jsPsych using the [`preload` plugin](preload.md). However, if you are using
 * timeline variables or another dynamic method to specify the audio stimulus, then you will need to [manually preload](../overview/media-preloading.md#manual-preloading) the audio.
 *
 * The trial can end when the participant responds, when the audio file has finished playing, or if the participant has
 * failed to respond within a fixed length of time. You can also prevent a keyboard response from being recorded before
 * the audio has finished playing.
 *
 * @author Josh de Leeuw
 * @see {@link https://www.jspsych.org/latest/plugins/audio-keyboard-response/ audio-keyboard-response plugin documentation on jspsych.org}
 */
class AudioKeyboardResponsePlugin implements JsPsychPlugin<Info> {
  static info = info;
  private audio: AudioPlayerInterface;
  private params: TrialType<Info>;
  private display: HTMLElement;
  private response: { rt: number; key: string } = { rt: null, key: null };
  private startTime: number;
  private finish: ({}: { rt: number; response: string; stimulus: string }) => void;

  constructor(private jsPsych: JsPsych) {
    autoBind(this);
  }

  trial(display_element: HTMLElement, trial: TrialType<Info>, on_load: () => void) {
    return new Promise(async (resolve) => {
      this.finish = resolve;
      this.params = trial;
      this.display = display_element;
      // load audio file
      this.audio = await this.jsPsych.pluginAPI.getAudioPlayer(trial.stimulus);

      // set up end event if trial needs it
      if (trial.trial_ends_after_audio) {
        this.audio.addEventListener("ended", this.end_trial);
      }

      // show prompt if there is one
      if (trial.prompt !== null) {
        display_element.innerHTML = trial.prompt;
      }

      // start playing audio here to record time
      // use this for offsetting RT measurement in
      // setup_keyboard_listener
      this.startTime = this.jsPsych.pluginAPI.audioContext()?.currentTime;

      // start keyboard listener when trial starts or sound ends
      if (trial.response_allowed_while_playing) {
        this.setup_keyboard_listener();
      } else if (!trial.trial_ends_after_audio) {
        this.audio.addEventListener("ended", this.setup_keyboard_listener);
      }

      // end trial if time limit is set
      if (trial.trial_duration !== null) {
        this.jsPsych.pluginAPI.setTimeout(() => {
          this.end_trial();
        }, trial.trial_duration);
      }

      // call trial on_load method because we are done with all loading setup
      on_load();
<<<<<<< HEAD

      this.audio.play();
    });
  }
=======
    };

    // function to end trial when it is time
    const end_trial = () => {
      // stop the audio file if it is playing
      // remove end event listeners if they exist
      if (context !== null) {
        this.audio.stop();
      } else {
        this.audio.pause();
      }

      this.audio.removeEventListener("ended", end_trial);
      this.audio.removeEventListener("ended", setup_keyboard_listener);
>>>>>>> 76797940

  private end_trial() {
    // kill any remaining setTimeout handlers
    this.jsPsych.pluginAPI.clearAllTimeouts();

    // stop the audio file if it is playing
    this.audio.stop();

<<<<<<< HEAD
    // remove end event listeners if they exist
    this.audio.removeEventListener("ended", this.end_trial);
    this.audio.removeEventListener("ended", this.setup_keyboard_listener);

    // kill keyboard listeners
    this.jsPsych.pluginAPI.cancelAllKeyboardResponses();
=======
      // move on to the next trial
      this.jsPsych.finishTrial(trial_data);
>>>>>>> 76797940

    // gather the data to store for the trial
    var trial_data = {
      rt: this.response.rt,
      response: this.response.key,
      stimulus: this.params.stimulus,
    };

    // clear the display
    this.display.innerHTML = "";

    // move on to the next trial
    this.finish(trial_data);
  }

  private after_response(info: { key: string; rt: number }) {
    this.response = info;
    if (this.params.response_ends_trial) {
      this.end_trial();
    }
  }

  private setup_keyboard_listener() {
    // start the response listener
    if (this.jsPsych.pluginAPI.useWebaudio) {
      this.jsPsych.pluginAPI.getKeyboardResponse({
        callback_function: this.after_response,
        valid_responses: this.params.choices,
        rt_method: "audio",
        persist: false,
        allow_held_key: false,
        audio_context: this.jsPsych.pluginAPI.audioContext(),
        audio_context_start_time: this.startTime,
      });
    } else {
      this.jsPsych.pluginAPI.getKeyboardResponse({
        callback_function: this.after_response,
        valid_responses: this.params.choices,
        rt_method: "performance",
        persist: false,
        allow_held_key: false,
      });
    }
  }

  async simulate(
    trial: TrialType<Info>,
    simulation_mode,
    simulation_options: any,
    load_callback: () => void
  ) {
    if (simulation_mode == "data-only") {
      load_callback();
      return this.simulate_data_only(trial, simulation_options);
    }
    if (simulation_mode == "visual") {
      return this.simulate_visual(trial, simulation_options, load_callback);
    }
  }

  private simulate_data_only(trial: TrialType<Info>, simulation_options) {
    const data = this.create_simulation_data(trial, simulation_options);

    return data;
  }

  private async simulate_visual(
    trial: TrialType<Info>,
    simulation_options,
    load_callback: () => void
  ) {
    const data = this.create_simulation_data(trial, simulation_options);

    const display_element = this.jsPsych.getDisplayElement();

    const respond = () => {
      if (data.rt !== null) {
        this.jsPsych.pluginAPI.pressKey(data.response, data.rt);
      }
    };

    const result = await this.trial(display_element, trial, () => {
      load_callback();
      if (!trial.response_allowed_while_playing) {
        this.audio.addEventListener("ended", respond);
      } else {
        respond();
      }
    });

    return result;
  }

  private create_simulation_data(trial: TrialType<Info>, simulation_options) {
    const default_data = {
      stimulus: trial.stimulus,
      rt: this.jsPsych.randomization.sampleExGaussian(500, 50, 1 / 150, true),
      response: this.jsPsych.pluginAPI.getValidKey(trial.choices),
    };

    const data = this.jsPsych.pluginAPI.mergeSimulationData(default_data, simulation_options);

    this.jsPsych.pluginAPI.ensureSimulationDataConsistency(trial, data);

    return data;
  }
}

export default AudioKeyboardResponsePlugin;<|MERGE_RESOLUTION|>--- conflicted
+++ resolved
@@ -1,11 +1,8 @@
 import autoBind from "auto-bind";
 import { JsPsych, JsPsychPlugin, ParameterType, TrialType } from "jspsych";
 
-<<<<<<< HEAD
 import { AudioPlayerInterface } from "../../jspsych/src/modules/plugin-api/AudioPlayer";
-=======
 import { version } from "../package.json";
->>>>>>> 76797940
 
 const info = <const>{
   name: "audio-keyboard-response",
@@ -158,27 +155,10 @@
 
       // call trial on_load method because we are done with all loading setup
       on_load();
-<<<<<<< HEAD
 
       this.audio.play();
     });
   }
-=======
-    };
-
-    // function to end trial when it is time
-    const end_trial = () => {
-      // stop the audio file if it is playing
-      // remove end event listeners if they exist
-      if (context !== null) {
-        this.audio.stop();
-      } else {
-        this.audio.pause();
-      }
-
-      this.audio.removeEventListener("ended", end_trial);
-      this.audio.removeEventListener("ended", setup_keyboard_listener);
->>>>>>> 76797940
 
   private end_trial() {
     // kill any remaining setTimeout handlers
@@ -187,17 +167,12 @@
     // stop the audio file if it is playing
     this.audio.stop();
 
-<<<<<<< HEAD
     // remove end event listeners if they exist
     this.audio.removeEventListener("ended", this.end_trial);
     this.audio.removeEventListener("ended", this.setup_keyboard_listener);
 
     // kill keyboard listeners
     this.jsPsych.pluginAPI.cancelAllKeyboardResponses();
-=======
-      // move on to the next trial
-      this.jsPsych.finishTrial(trial_data);
->>>>>>> 76797940
 
     // gather the data to store for the trial
     var trial_data = {
