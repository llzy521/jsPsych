--- conflicted
+++ resolved
@@ -44,12 +44,9 @@
 
   /** @type{import("rollup-plugin-esbuild").Options} */
   const esBuildPluginOptions = {
-    loaders: { ".json": "json" },
     define: {
-      // __APACITATION__: `'${JSON.stringify(citationData.apa)}'`,
-      // __BIBTEXCITATION__: `'${JSON.stringify(citationData.bibtex)}'`,
-      __APACITATION__: '"hello"',
-      __BIBTEXCITATION__: '"world"',
+      __APACITATION__: JSON.stringify(citationData.apa),
+      __BIBTEXCITATION__: JSON.stringify(citationData.bibtex),
     },
     loaders: { ".json": "json" },
   };
@@ -110,10 +107,6 @@
       plugins: [
         externals({ deps: false }),
         resolve({ preferBuiltins: false }),
-<<<<<<< HEAD
-        commonjs(commonjsPluginOptions),
-=======
->>>>>>> 81fd767f
         esbuild({ ...esBuildPluginOptions, target: "esnext" }),
         commonjs(commonjsPluginOptions),
       ],
