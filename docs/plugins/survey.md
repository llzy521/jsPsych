--- conflicted
+++ resolved
@@ -556,13 +556,7 @@
               },
               {
                 type: 'text',
-<<<<<<< HEAD
-                prompt: function() {
-                  return `What's your favorite thing about ${jsPsych.evaluateTimelineVariable('fruit')}?`;
-                },
-=======
                 title: 'What do you '+question_variables[i].Q2_word+' most about '+question_variables[i].fruit+'?',
->>>>>>> 6d99a71f
                 name: 'Q2'
               }
             ]
