/** (July 2012, Erik Weitnauer)
The html-plugin will load and display an arbitrary number of html pages. To proceed to the next, the
user might either press a button on the page or a specific key. Afterwards, the page get hidden and
the plugin will wait of a specified time before it proceeds.

documentation: docs.jspsych.org
*/

jsPsych.plugins.html = (function() {

  var plugin = {};

  plugin.info = {
    name: 'html',
    description: '',
    parameters: {
      url: {
        type: [jsPsych.plugins.parameterType.STRING],
        default: undefined,
        no_function: false,
        description: ''
      },
      cont_key: {
        type: [jsPsych.plugins.parameterType.KEYCODE],
        default: null,
        no_function: false,
        description: ''
      },
      cont_btn: {
        type: [jsPsych.plugins.parameterType.STRING],
        default: null,
        no_function: false,
        description: ''
      },
      check_fn: {
        type: [jsPsych.plugins.parameterType.FUNCTION],
        default: 'function() { return true; }',
        no_function: false,
        description: ''
      },
      force_refresh: {
        type: [jsPsych.plugins.parameterType.BOOL],
        default: false,
        no_function: false,
        description: ''
      }
    }
  }

  plugin.trial = function(display_element, trial) {

    // default parameters
    trial.check_fn = trial.check_fn || function() { return true; }
    trial.force_refresh = (typeof trial.force_refresh === 'undefined') ? false : trial.force_refresh

    // if any trial variables are functions
    // this evaluates the function and replaces
    // it with the output of the function
    trial = jsPsych.pluginAPI.evaluateFunctionParameters(trial, ["check_fn"]);

    var url = trial.url;
    if (trial.force_refresh) {
      url = trial.url + "?time=" + (new Date().getTime());
    }

<<<<<<< HEAD
    // TODO: REMOVE .load() call
    display_element.load(trial.url, function() {
=======
    display_element.load(url, function() {
>>>>>>> 95c6238c
      var t0 = (new Date()).getTime();
      var finish = function() {
        if (trial.check_fn && !trial.check_fn(display_element)) { return };
        if (trial.cont_key) { document.removeEventListener('keydown', key_listener); }
        var trial_data = {
          rt: (new Date()).getTime() - t0,
          url: url
        };
        display_element.innerHTML = '';
        jsPsych.finishTrial(trial_data);
      };
      if (trial.cont_btn) { display_element.querySelector('#'+trial.cont_btn).attachEventListener('click', finish); }
      if (trial.cont_key) {
        var key_listener = function(e) {
          if (e.which == trial.cont_key) finish();
        };
        display_element.attachEventListener('keydown', key_listener);
      }
    });
  };

  return plugin;
})();<|MERGE_RESOLUTION|>--- conflicted
+++ resolved
@@ -63,19 +63,14 @@
       url = trial.url + "?time=" + (new Date().getTime());
     }
 
-<<<<<<< HEAD
-    // TODO: REMOVE .load() call
-    display_element.load(trial.url, function() {
-=======
-    display_element.load(url, function() {
->>>>>>> 95c6238c
+    load(display_element, url, function() {
       var t0 = (new Date()).getTime();
       var finish = function() {
         if (trial.check_fn && !trial.check_fn(display_element)) { return };
         if (trial.cont_key) { document.removeEventListener('keydown', key_listener); }
         var trial_data = {
           rt: (new Date()).getTime() - t0,
-          url: url
+          url: trial.url
         };
         display_element.innerHTML = '';
         jsPsych.finishTrial(trial_data);
@@ -90,5 +85,18 @@
     });
   };
 
+  // helper to load via XMLHttpRequest
+  function load(element, file, callback){
+    var xmlhttp = new XMLHttpRequest();
+    xmlhttp.open("GET", file, true);
+    xmlhttp.onreadystatechange = function(){
+        if(xmlhttp.status == 200 && xmlhttp.readyState == 4){ //Check if loaded
+            element.innerHTML = xmlHttp.responseText;
+            callback();
+        }
+    }
+    xmlhttp.send();
+  }
+
   return plugin;
 })();