--- conflicted
+++ resolved
@@ -135,10 +135,6 @@
 
     trial_form.addEventListener('submit', function(event) {
       event.preventDefault();
-<<<<<<< HEAD
-=======
-      var matches = display_element.querySelectorAll("div." + plugin_id_name + "-question");
->>>>>>> 964c659e
       // measure response time
       var endTime = (new Date()).getTime();
       var response_time = endTime - startTime;
@@ -147,11 +143,8 @@
       var question_data = {};
       var matches = display_element.querySelectorAll("div." + plugin_id_name + "-question");
       matches.forEach(function(match, index) {
-<<<<<<< HEAD
         var id = 'answer'
-=======
-        var id = "Q" + index;
->>>>>>> 964c659e
+
         var val = match.querySelector("input[type=radio]:checked").value;
         var obje = {};
         obje[id] = val;
