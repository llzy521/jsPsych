# The jsPsych core library

---
## jsPsych.addNodeToEndOfTimeline
```
jsPsych.addNodeToEndOfTimeline(node_parameters, callback)
```

### Parameters

| Parameter       | Type     | Description                              |
| --------------- | -------- | ---------------------------------------- |
| node_parameters | object   | An object defining a timeline. It must have, at a minimum, a `timeline` parameter with a valid timeline array as the value for that parameter. |
| callback        | function | An optional callback function. If adding the node to the timeline requires any preloading of media assets, this callback will be triggered after preloading is compelte. |

### Return value

None.

### Description

Adds the timeline to the end of the experiment.

### Examples

#### Without callback

```javascript
var trial = {
  type: 'html-keyboard-response',
  stimulus: 'This is a new trial.'
}

var new_timeline = {
  timeline: [trial]
}

jsPsych.addNodeToEndOfTimeline(new_timeline)
```

### With callback

```javascript
var first = {
  type: 'html-keyboard-response',
  stimulus: 'first trial; new trial added when on_finish is called',
  on_finish: function(){
    jsPsych.pauseExperiment();
    jsPsych.addNodeToEndOfTimeline({
      timeline: [{
        type: 'image-keyboard-response',
        stimulus: 'img/happy_face_4.jpg'
      }]
    }, jsPsych.resumeExperiment)
  }
}
```

---
## jsPsych.currentTimelineNodeID

```
jsPsych.currentTimelineNodeID()
```

### Parameters

None.

### Return value

Returns the ID of the TimelineNode that is currently active.

### Description

Gets the ID of the active TimelineNode. The ID is a string that follows a specific format:

* `"0.0"` is the ID of the first top-level TimelineNode
* `"1.0"` is the ID of the second top-level TimelineNode
* `"2.0"` is the ID of the third top-level TimelineNode, and so on...

If a TimelineNode iterates multiple times (using the loop function, for example), then the iterations are indicated in the second number:

* `"0.0"` is the ID of the first top-level TimelineNode during the first iteration
* `"0.1"` is the ID of the first top-level TimelineNode during the second iteration
* `"0.2"` is the ID of the first top-level TimelineNode during the third iteration, and so on...

If TimelineNodes are nested in other TimelineNodes, then the hierarchical structure is shown with `"."`:

* `"0.0-1.0"` is the ID of the second TimelineNode on the timeline of the first top-level TimelineNode.
* `"0.0-2.0"` is the ID of the third TimelineNode on the timeline of the first top-level TimelineNode, and so on...

The rules about iterations apply throughout the hierarchical ID:

* `"0.2-1.3"` is the ID of the second TimelineNode, executing for the fourth time, on the timeline of the first top-level TimelineNode, executing for the third time.


### Example

```javascript
var id = jsPsych.currentTimelineNodeID();

console.log('The current TimelineNode ID is '+id);
```

---
## jsPsych.currentTrial

```
jsPsych.currentTrial()
```

### Parameters

None.

### Return value

Returns the object describing the current trial. The object will contain all of the parameters associated with the current trial.

### Description

Get a description of the current trial

### Example

```javascript

var trial = jsPsych.currentTrial();

console.log('The current trial is using the '+trial.type+' plugin');
```
---
## jsPsych.endCurrentTimeline

```
jsPsych.endCurrentTimeline
```

### Parameters

None.

### Return value

None.

### Description

Ends the current timeline. If timelines are nested, then only the timeline that contains the current trial is ended.

### Example

#### End timeline if a particular key is pressed

```javascript

var images = [
  "img/1.gif", "img/2.gif", "img/3.gif", "img/4.gif",
  "img/5.gif", "img/6.gif", "img/7.gif", "img/8.gif",
  "img/9.gif", "img/10.gif"
];

var trials = [];
for (var i = 0; i < images.length; i++) {
  trials.push({
    stimulus: images[i]
  });
}

var block = {
  type: 'image-keyboard-response',
  choices: ['y', 'n'], 
  prompt: '<p>Press "y" to Continue. Press "n" to end this node of the experiment.</p>',
  on_finish: function(data) {
    if (data.key_press == 'n') {
      jsPsych.endCurrentTimeline();
    }
  },
  timeline: trials
}

var after_block = {
  type: 'html-keyboard-response',
  stimulus: '<p>The next node</p>'
}

jsPsych.init({
  timeline: [block, after_block],
  on_finish: function() {
    jsPsych.data.displayData();
  }
});

```

---
## jsPsych.endExperiment

```
jsPsych.endExperiment(end_message)
```

### Parameters

| Parameter   | Type   | Description                              |
| ----------- | ------ | ---------------------------------------- |
| end_message | string | A message to display on the screen after the experiment is over. |

### Return value

None.

### Description

Ends the experiment, skipping all remaining trials.

### Example

#### End the experiment if a particular response is given

```javascript
var trial = {
  type: 'image-keyboard-response',
  stimulus: 'image1.jpg',
  choices: ['y', 'n']
  prompt: '<p>Press "y" to Continue. Press "n" to end the experiment</p>',
  on_finish: function(data){
    if(data.key_press == "n"){
      jsPsych.endExperiment('The experiment was ended by pressing "n".');
    }
  }
}
```

---
## jsPsych.finishTrial

```
jsPsych.finishTrial(data)
```

### Parameters

| Parameter | Type   | Description                      |
| --------- | ------ | -------------------------------- |
| data      | object | The data to store for the trial. |


### Return value

Returns nothing.

### Description

This method tells jsPsych that the current trial is over. It is used in all of the plugins to end the current trial. When the trial ends a few things happen:

* The data is stored using `jsPsych.data.write()`
* The on_finish callback function is executed for the trial
* The on_trial_finish callback function is executed
* The progress bar is updated if it is being displayed
* The experiment ends if the trial is the last one (and the on_finish callback function is executed).
* The next trial, if one exists, is started.

### Example

```javascript

// this code would be in a plugin
jsPsych.finishTrial({correct_response: true});

```
---
## jsPsych.getDisplayElement

```
jsPsych.getDisplayElement()
```

### Parameters

None.

### Return value

Returns the HTML DOM element used for displaying the experiment.

### Description

Get the DOM element that displays the experiment.

### Example

```javascript
var el = jsPsych.getDisplayElement();

// hide the jsPsych display
el.style.visibility = 'hidden';
```

---
## jsPsych.getProgressBarCompleted

```
jsPsych.getProgressBarCompleted()
```

### Parameters

None.

### Return value

Returns a value between 0 and 1 representing how full the progress bar currently is.

### Description

Used to get the current value of the progress bar. Works for automated and manual control.

### Example

```javascript
var progress_bar_amount = jsPsych.getProgressBarCompleted();
```

---
## jsPsych.init

```
jsPsych.init(settings)
```

### Parameters

| Parameter | Type   | Description                              |
| --------- | ------ | ---------------------------------------- |
| settings  | object | The settings object for initializing jsPsych. See table below. |

The settings object can contain several parameters. The only *required* parameter is `timeline`.

| Parameter                  | Type     | Description                              |
| -------------------------- | -------- | ---------------------------------------- |
| timeline                   | array    | An array containing the objects that describe the experiment timeline. See [Creating an Experiment: The Timeline](../overview/timeline.md). |
| display_element            | string   | The ID of an HTML element to display the experiment in. If left blank, jsPsych will use the `<body>` element to display content. All keyboard event listeners are bound to this element. In order for a keyboard event to be detected, this element must have focus (be the last thing that the subject clicked on). |
| on_finish                  | function | Function to execute when the experiment ends. |
| on_trial_start             | function | Function to execute when a new trial begins. |
| on_trial_finish            | function | Function to execute when a trial ends.   |
| on_data_update             | function | Function to execute every time data is stored using the `jsPsych.data.write` method. All plugins use this method to save data (via a call to `jsPsych.finishTrial`, so this function runs every time a plugin stores new data. |
| on_interaction_data_update | function | Function to execute every time a new interaction event occurs. Interaction events include clicking on a different window (blur), returning to the experiment window (focus), entering full screen mode (fullscreenenter), and exiting full screen mode (fullscreenexit). |
| on_close                   | function | Function to execute when the user leaves the page. Can be used, for example, to save data before the page is closed. |
| exclusions                 | object   | Specifies restrictions on the browser the subject can use to complete the experiment. See list of options below. |
| show_progress_bar          | boolean  | If true, then [a progress bar](../overview/progress-bar.md) is shown at the top of the page. |
| message_progress_bar       | string   | Message to display next to the progress bar. The default is 'Completion Progress'. |
| auto_update_progress_bar   | boolean  | If true, then the progress bar at the top of the page will automatically update as every top-level timeline or trial is completed. |
| show_preload_progress_bar  | boolean  | If true, then a progress bar is displayed while media files are automatically preloaded. |
| preload_audio              | array    | An array of audio files to preload before starting the experiment. |
| preload_images             | array    | An array of image files to preload before starting the experiment. |
| preload_video              | array    | An array of video files to preload before starting the experiment. |
| max_load_time              | numeric  | The maximum number of milliseconds to wait for content to preload. If the wait time is exceeded an error message is displayed and the experiment stops. The default value is 60 seconds. |
| max_preload_attempts       | numeric  | The maximum number of attempts to preload each file in case of an error. The default value is 10. There is a small delay of 200ms between each attempt. |
| use_webaudio               | boolean  | If false, then jsPsych will not attempt to use the WebAudio API for audio playback. Instead, HTML5 Audio objects will be used. The WebAudio API offers more precise control over the timing of audio events, and should be used when possible. The default value is true. |
| default_iti                | numeric  | The default inter-trial interval in ms. The default value if none is specified is 0ms. |
| experiment_width           | numeric  | The desired width of the jsPsych container in pixels. If left undefined, the width will be 100% of the display element. Usually this is the `<body>` element, and the width will be 100% of the screen size. |
| minimum_valid_rt           | numeric  | The minimum valid response time for key presses during the experiment. Any key press response time that is less than this value will be treated as invalid and ignored. Note that this parameter only applies to _keyboard responses_, and not to other response types such as buttons and sliders. The default value is 0. |
| override_safe_mode         | boolean  | Running a jsPsych experiment directly in a web browser (e.g., by double clicking on a local HTML file) will load the page using the `file://` protocol. Some features of jsPsych don't work with this protocol. By default, when jsPsych detects that it's running on a page loaded via the `file://` protocol, it runs in _safe mode_, which automatically disables features that don't work in this context. Specifically, the use of Web Audio is disabled (audio will be played using HTML5 audio instead, even if `use_webaudio` is `true`) and video preloading is disabled (both automatic preloading and manual preloading via `preload_video`). The `override_safe_mode` parameter defaults to `false`, but you can set it to `true` to force these features to operate under the `file://` protocol. In order for this to work, you will need to disable web security (CORS) features in your browser - this is safe to do if you know what you are doing. Note that this parameter has no effect when you are running the experiment on a web server, because the page will be loaded via the `http://` or `https://` protocol. |
| case_sensitive_responses   | boolean  | If true, then jsPsych will make a distinction between uppercase and lowercase keys when evaluating keyboard responses, e.g. "A" (uppercase) will not be recognized as a valid response if the trial only accepts "a" (lowercase). If false, then jsPsych will not make a distinction between uppercase and lowercase keyboard responses, e.g. both "a" and "A" responses will be valid when the trial's key choice parameter is "a". Setting this parameter to false is useful if you want key responses to be treated the same way when CapsLock is turned on or the Shift key is held down. The default value is false. |

Possible values for the exclusions parameter above.

| Parameter  | Type    | Description                              |
| ---------- | ------- | ---------------------------------------- |
| min_width  | numeric | The minimum width of the browser window. If the width is below this value, a message will be displayed to the subject asking them to maximize their browser window. The experiment will sit on this page until the browser window is large enough. |
| min_height | numeric | Same as above, but with height.          |
| audio      | boolean | Set to true to require support for the WebAudio API (used by plugins that play audio files). |

### Return value

Returns nothing.

### Description

This method configures and starts the experiment.

### Example

See any of the plugin examples in the [examples folder](https://github.com/jodeleeuw/jsPsych/tree/master/examples) in the GitHub repository.

---
## jsPsych.initSettings

```
jsPsych.initSettings()
```

### Parameters

None

### Return value

Returns the settings object used to initialize the experiment.

### Description

Gets the object containing the settings for the current experiment.

### Example

```javascript
var settings = jsPsych.initSettings();

// check the experiment structure
console.log(JSON.stringify(settings.timeline));
```

---
## jsPsych.pauseExperiment
```
jsPsych.pauseExperiment()
```

### Parameters

None.

### Return value

None.

### Description

Pauses the experiment. The experiment will finish the current trial, but will not execute any additional trials until `jsPsych.resumeExperiment()` is called.

### Example

```javascript
var trial = {
  type: 'html-keyboard-response',
  stimulus: 'Press p to take a 30 second break. Otherwise, press c to continue immediately.',
  choices: ['p','c'],
  on_finish: function(data){
    if(data.key_press == "p") { 
      jsPsych.pauseExperiment();
      setTimeout(jsPsych.resumeExperiment, 30000);
    }
  }
}
```

---
## jsPsych.progress

```
jsPsych.progress()
```

### Parameters

None.

### Return value

Returns an object with the following properties:

| Property             | Type    | Description                              |
| -------------------- | ------- | ---------------------------------------- |
| total_trials         | numeric | Indicates the number of trials in the experiment. Note that this does not count possible loops or skipped trials due to conditional statements. |
| current_trial_global | numeric | Returns the trial index of the current trial in a global scope. Every trial will increase this count by 1. |
| percent_complete     | numeric | Estimates the percent of the experiment that is complete. Works as expected for experiments without conditional or looping timelines. For complex timelines, the percent is an approximation. |


### Description

This method returns information about the length of the experiment and the subject's current location in the experiment timeline.

### Example

```javascript

var progress = jsPsych.progress();

alert('You have completed approximately '+progress.percent_complete+'% of the experiment');

```
---
## jsPsych.resumeExperiment
```
jsPsych.resumeExperiment()
```

### Parameters

None.

### Return value

None.

### Description

Resumes the experiment after a call to `jsPsych.pauseExperiment()`. If the post trial delay (`post_trial_gap`) has not yet been reached, then the experiment will not continue until the delay is finished. For example, if `post_trial_gap` was 10,000ms and `jsPsych.resumeExperiment()` was called 6,000ms after the previous trial finished, then the experiment would not continue for another 4,000ms.

### Example

```javascript
var trial = {
  type: 'html-keyboard-response',
  stimulus: 'Press p to take a 30 second break. Otherwise, press c to continue immediately.',
  choices: ['p','c'],
  on_finish: function(data){
    if(data.key_press == "p") { 
      jsPsych.pauseExperiment();
      setTimeout(jsPsych.resumeExperiment, 30000);
    }
  }
}
```

---
## jsPsych.setProgressBar

```
jsPsych.setProgressBar(value)
```

### Parameters

| Parameter | Type    | Description                              |
| --------- | ------- | ---------------------------------------- |
| value     | numeric | Proprotion (between 0 and 1) to fill the progress bar. |


### Return value

None.

### Description

Set the progress bar to a custom amount. Proportion must be between 0 and 1. Values larger than 1 are treated as 1.

### Example

```javascript
jsPsych.setProgressBar(0.85);
```

---
## jsPsych.startTime

```
jsPsych.startTime()
```

### Parameters

None.

### Return value

Returns a `Date` object indicating when the experiment began.

### Description

Get the time that the experiment began.

### Example

```javascript
var start_time = jsPsych.startTime();
```

---
## jsPsych.timelineVariable

```
jsPsych.timelineVariable(variable, call_immediate)
```

### Parameters

<<<<<<< HEAD
| Parameter      | Type   | Description                              |
| -------------- | ------ | ---------------------------------------- |
| variable       | string | Name of the timeline variable            |
| call_immediate | bool   | Typically this parameter is `false`, or simply ommitted. When `false`, the return value is a function that returns the timeline variable. This makes `jsPsych.timelineVariable` suitable for dynamic parameters by default. If `true` the function returns the value of the timeline variable immediately. |
=======
Parameter | Type | Description
----------|------|------------
variable | string | Name of the timeline variable
call_immediate | bool | This parameter is optional and can usually be omitted. It determines the return value of `jsPsych.timelineVariable`. If `true`, the function returns the _value_ of the current timeline variable. If `false`, the function returns _a function that returns the value_ of the current timeline variable. When `call_immediate` is omitted, the appropriate option is determined automatically based on the context in which this function is called. When `jsPsych.timelineVariable` is used as a parameter value, `call_immediate` will be `false`. This allows it to be used as a [dynamic trial parameter](/overview/trial/#dynamic-parameters). When `jsPsych.timelineVariable` is used inside of a function, `call_immediate` will be `true`. It is possible to explicitly set this option to `true` to force the function to immediately return the current value of the timeline variable. 
>>>>>>> 21e7fa34

### Return value

Either a function that returns the value of the timeline variable, or the value of the timeline variable, depending on the context in which it is used. See `call_immediate` description above.

### Description

[Timeline variables](/overview/timeline/#timeline-variables) are a powerful technique for generating experiments with repetitive procedures but different parameter values. This function fetches the current value of a particular timeline variable. It must be used in conjunction with a timeline that has timeline variables. See the [timeline variable section](/overview/timeline/#timeline-variables) for details.

### Examples

#### Standard use as a parameter for a trial
```javascript
var trial = {
  type: 'image-keyboard-response',
  stimulus: jsPsych.timelineVariable('image')
}

var procedure = {
  timeline: [trial],
  timeline_variables: [
    {image: 'face1.png'},
    {image: 'face2.png'},
    {image: 'face3.png'},
    {image: 'face4.png'}
  ]
}
```

#### Invoking immediately in a function
```javascript
var trial = {
  type: 'html-keyboard-response',
  stimulus: function(){
    return "<img style='width:100px; height:100px;' src='"+jsPsych.timelineVariable('image')+"'></img>";
  }
}

var procedure = {
  timeline: [trial],
  timeline_variables: [
    {image: 'face1.png'},
    {image: 'face2.png'},
    {image: 'face3.png'},
    {image: 'face4.png'}
  ]
}
```
Prior to jsPsych v6.3.0, the `call_immediate` parameter must be set to `true` when `jsPsych.timelineVariable` is called from within a function, such as a [dynamic parameter](/overview/trial/#dynamic-parameters):
```javascript
var trial = {
  type: 'html-keyboard-response',
  stimulus: function(){
    return "<img style='width:100px; height:100px;' src='"+jsPsych.timelineVariable('image', true)+"'></img>";
  }
}

<<<<<<< HEAD
=======
var procedure = {
  timeline: [trial],
  timeline_variables: [
    {image: 'face1.png'},
    {image: 'face2.png'},
    {image: 'face3.png'},
    {image: 'face4.png'}
  ]
}
```

>>>>>>> 21e7fa34
---
## jsPsych.totalTime

```
jsPsych.totalTime()
```

### Parameters

None.

### Return value

Returns a numeric value indicating the number of milliseconds since `jsPsych.init` was called.

### Description

Gets the total time the subject has been in the experiment.

### Example

```javascript

var time = jsPsych.totalTime();
console.log(time);

```

---
## jsPsych.version

```
jsPsych.version
```

### Parameters

None.

### Return value

Returns the version number as a string.

### Description

Gets the version of jsPsych.

### Example

```javascript
var version = jsPsych.version();
console.log(version);
```<|MERGE_RESOLUTION|>--- conflicted
+++ resolved
@@ -578,17 +578,12 @@
 
 ### Parameters
 
-<<<<<<< HEAD
-| Parameter      | Type   | Description                              |
-| -------------- | ------ | ---------------------------------------- |
-| variable       | string | Name of the timeline variable            |
-| call_immediate | bool   | Typically this parameter is `false`, or simply ommitted. When `false`, the return value is a function that returns the timeline variable. This makes `jsPsych.timelineVariable` suitable for dynamic parameters by default. If `true` the function returns the value of the timeline variable immediately. |
-=======
+
 Parameter | Type | Description
 ----------|------|------------
 variable | string | Name of the timeline variable
 call_immediate | bool | This parameter is optional and can usually be omitted. It determines the return value of `jsPsych.timelineVariable`. If `true`, the function returns the _value_ of the current timeline variable. If `false`, the function returns _a function that returns the value_ of the current timeline variable. When `call_immediate` is omitted, the appropriate option is determined automatically based on the context in which this function is called. When `jsPsych.timelineVariable` is used as a parameter value, `call_immediate` will be `false`. This allows it to be used as a [dynamic trial parameter](/overview/trial/#dynamic-parameters). When `jsPsych.timelineVariable` is used inside of a function, `call_immediate` will be `true`. It is possible to explicitly set this option to `true` to force the function to immediately return the current value of the timeline variable. 
->>>>>>> 21e7fa34
+
 
 ### Return value
 
@@ -646,8 +641,6 @@
   }
 }
 
-<<<<<<< HEAD
-=======
 var procedure = {
   timeline: [trial],
   timeline_variables: [
@@ -659,7 +652,6 @@
 }
 ```
 
->>>>>>> 21e7fa34
 ---
 ## jsPsych.totalTime
 
