--- conflicted
+++ resolved
@@ -42,38 +42,29 @@
   "homepage": "https://www.jspsych.org",
   "dependencies": {
     "auto-bind": "^4.0.0",
-<<<<<<< HEAD
     "lodash.get": "^4.4.2",
     "lodash.has": "^4.5.2",
     "lodash.set": "^4.3.2",
     "random-words": "^1.1.1",
+    "seedrandom": "^3.0.5",
     "type-fest": "^2.9.0"
-  },
-  "devDependencies": {
-    "@jspsych/config": "^1.1.0",
-    "@jspsych/test-utils": "^1.1.1",
-    "@types/dom-mediacapture-record": "^1.0.11",
-    "@types/lodash.get": "^4.4.6",
-    "@types/lodash.has": "^4.5.7",
-    "@types/lodash.set": "^4.3.7"
-=======
-    "random-words": "^1.1.1",
-    "seedrandom": "^3.0.5"
   },
   "devDependencies": {
     "@fontsource/open-sans": "4.5.3",
     "@jspsych/config": "^1.3.1",
     "@types/dom-mediacapture-record": "^1.0.11",
+    "@types/lodash.get": "^4.4.6",
+    "@types/lodash.has": "^4.5.7",
+    "@types/lodash.set": "^4.3.7",
     "base64-inline-loader": "^2.0.1",
     "css-loader": "^6.6.0",
     "mini-css-extract-plugin": "^2.5.3",
     "npm-run-all": "^4.1.5",
+    "replace-in-file-webpack-plugin": "^1.0.6",
     "sass": "^1.43.5",
     "sass-loader": "^12.4.0",
     "webpack": "^5.68.0",
     "webpack-cli": "^4.9.2",
-    "webpack-remove-empty-scripts": "^0.7.2",
-    "replace-in-file-webpack-plugin": "^1.0.6"
->>>>>>> a45941ad
+    "webpack-remove-empty-scripts": "^0.7.2"
   }
 }