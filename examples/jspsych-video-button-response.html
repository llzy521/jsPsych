<!DOCTYPE html>
<html>
  <head>
    <script src="../packages/jspsych/dist/index.browser.js"></script>
    <script src="../packages/plugin-video-button-response/dist/index.browser.js"></script>
    <script src="../packages/plugin-html-button-response/dist/index.browser.js"></script>
    <script src="../packages/plugin-preload/dist/index.browser.js"></script>
    <link rel="stylesheet" href="../packages/jspsych/css/jspsych.css" />
  </head>
  <body></body>
  <script>

    var jsPsych = initJsPsych({
      on_finish: function() {
        jsPsych.data.displayData();
      }
    });

    // preloading videos only works when the file is running on a server
    // if you run this experiment by opening the file directly in the browser,
    // then video preloading will be disabled to prevent CORS errors
    var preload = {
      type: jsPsychPreload,
      auto_preload: true
    };

    var pre_trial = {
      type: jsPsychHtmlButtonResponse,
      stimulus: '<div style="max-width:600px;"><p>Some browsers now require that a user interacts with a web page before video or audio content will autoplay. Clicking the button below satisfies that requirement.</p><p>Without this trial, the video will load but not play.</p></div>',
      choices: ['Continue']
    };

    var trial_1 = {
      type: jsPsychVideoButtonResponse,
      stimulus: ['video/sample_video.mp4'],
      choices: ['Y','N'],
      margin_vertical: '10px',
      margin_horizontal: '8px',
      prompt: 'Press Y or N',
      width: 600,
      //height: 600,
      autoplay: true,
      //controls: true,
      //start: 8,
      //stop: 9,
      rate: 1.5,
      //trial_duration: 2000,
      response_ends_trial: true
    };

    var trial_2 = {
      type: jsPsychVideoButtonResponse,
      stimulus: ['video/sample_video.mp4'],
      choices: ['😄','😁','🥱','😣','🤯'],
      button_html: function (choice) {
        return '<span style="font-size:40px;">' + choice + '</span>';
      },
      margin_vertical: '10px',
      margin_horizontal: '8px',
      prompt: '<p>Click the emoji that best represents your reaction to the video</p><p>When the video stops, click a button to end the trial.</p><p>Response buttons are disabled while the video is playing.</p>',
      width: 600,
      autoplay: true,
      response_ends_trial: true,
      response_allowed_while_playing: false
    };

<<<<<<< HEAD
    jsPsych.run([preload, pre_trial, trial_1, trial_2]);
=======
    var trail_3 = {
      type: jsPsychVideoButtonResponse,
      stimulus: ['video/sample_video.mp4'],
      choices: ['😄','😁','🥱','😣','🤯'],
      button_html: '<div style="font-size:40px;">%choice%</div>',
      margin_vertical: '10px',
      margin_horizontal: '8px',
      prompt: '<p>Click the emoji that best represents your reaction to the video</p><p>Click a button to end the trial.</p><p>Response buttons are disabled for the first 2 seconds of playing.</p>',
      width: 600,
      autoplay: true,
      response_ends_trial: true,
      response_allowed_while_playing: true,
      enable_button_after: 2000
    }

    jsPsych.run([preload, pre_trial, trial_1, trial_2, trail_3]);

>>>>>>> 87d2a8e0
  </script>
</html><|MERGE_RESOLUTION|>--- conflicted
+++ resolved
@@ -64,10 +64,7 @@
       response_allowed_while_playing: false
     };
 
-<<<<<<< HEAD
-    jsPsych.run([preload, pre_trial, trial_1, trial_2]);
-=======
-    var trail_3 = {
+    var trial_3 = {
       type: jsPsychVideoButtonResponse,
       stimulus: ['video/sample_video.mp4'],
       choices: ['😄','😁','🥱','😣','🤯'],
@@ -82,8 +79,6 @@
       enable_button_after: 2000
     }
 
-    jsPsych.run([preload, pre_trial, trial_1, trial_2, trail_3]);
-
->>>>>>> 87d2a8e0
+    jsPsych.run([preload, pre_trial, trial_1, trial_2, trial_3]);
   </script>
 </html>