{
  "name": "@jspsych/config",
  "version": "3.2.1",
  "description": "Shared (build) configuration for jsPsych packages",
  "type": "module",
  "scripts": {
    "test": "jest",
    "test:watch": "npm test -- --watch"
  },
  "exports": {
    "./gulp": {
      "import": "./gulp.js",
      "require": null
    },
    "./jest": {
      "import": null,
      "require": "./jest.cjs"
    },
    "./rollup": {
      "import": "./rollup.js",
      "require": null
    },
    "./tsconfig.json": "./tsconfig.json",
    "./tsconfig.core.json": "./tsconfig.core.json",
    "./tsconfig.contrib.json": "./tsconfig.contrib.json"
  },
  "engines": {
    "node": ">=18.0.0"
  },
  "repository": {
    "type": "git",
    "url": "git+https://github.com/jspsych/jsPsych.git",
    "directory": "packages/config"
  },
  "author": "bjoluc <mail@bjoluc.de>",
  "license": "MIT",
  "bugs": {
    "url": "https://github.com/jspsych/jsPsych/issues"
  },
  "homepage": "https://www.jspsych.org/latest/developers/configuration",
  "dependencies": {
    "@citation-js/core": "^0.7.14",
    "@citation-js/plugin-bibtex": "^0.7.14",
    "@citation-js/plugin-csl": "^0.7.14",
    "@citation-js/plugin-software-formats": "^0.6.1",
    "@rollup/plugin-commonjs": "26.0.1",
    "@rollup/plugin-node-resolve": "15.2.3",
    "@rollup/plugin-replace": "^6.0.1",
    "@sucrase/jest-plugin": "3.0.0",
    "@types/gulp": "4.0.17",
    "@types/jest": "29.5.8",
    "@types/node": "^22.10.10",
    "alias-hq": "6.2.4",
    "app-root-path": "^3.1.0",
    "esbuild": "0.23.1",
    "glob": "7.2.3",
    "gulp": "5.0.0",
    "gulp-cli": "3.0.0",
    "gulp-file": "0.4.0",
    "gulp-rename": "2.0.0",
    "gulp-replace": "1.1.4",
    "gulp-zip": "6.0.0",
    "jest": "29.7.0",
    "jest-canvas-mock": "2.5.0",
    "jest-environment-jsdom": "29.7.0",
    "merge-stream": "2.0.0",
    "rollup": "4.21.2",
    "rollup-plugin-dts": "6.1.1",
    "rollup-plugin-esbuild": "6.1.1",
    "rollup-plugin-modify": "^3.0.0",
    "rollup-plugin-node-externals": "7.1.3",
    "sucrase": "3.34.0",
    "tslib": "2.6.2",
<<<<<<< HEAD
    "typescript": "^5.7.0",
    "yaml": "^2.5.1"
=======
    "typescript": "^5.2.2"
>>>>>>> 6e747678
  }
}<|MERGE_RESOLUTION|>--- conflicted
+++ resolved
@@ -71,11 +71,6 @@
     "rollup-plugin-node-externals": "7.1.3",
     "sucrase": "3.34.0",
     "tslib": "2.6.2",
-<<<<<<< HEAD
-    "typescript": "^5.7.0",
-    "yaml": "^2.5.1"
-=======
-    "typescript": "^5.2.2"
->>>>>>> 6e747678
+    "typescript": "^5.7.0"
   }
 }