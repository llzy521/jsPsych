--- conflicted
+++ resolved
@@ -16,20 +16,12 @@
     name: Release
     runs-on: ubuntu-latest
     steps:
-<<<<<<< HEAD
-      - uses: actions/checkout@v3
-=======
       - uses: actions/checkout@v4
->>>>>>> 76fca271
 
       - name: Setup Node.js
         uses: actions/setup-node@v3
         with:
-<<<<<<< HEAD
-          node-version: 18
-=======
           node-version: 20
->>>>>>> 76fca271
           cache: npm
 
       - name: Install dependencies
@@ -39,18 +31,12 @@
         uses: actions/cache@v3
         with:
           path: node_modules/.cache/turbo
-<<<<<<< HEAD
-          key: ${{ runner.os }}-node-18-turbo-${{ hashFiles('node_modules/.cache/turbo') }}
+          key: ${{ runner.os }}-node-20-turbo-${{ hashFiles('node_modules/.cache/turbo') }}
           restore-keys: |
-            ${{ runner.os }}-node-18-turbo-
+            ${{ runner.os }}-node-20-turbo-
 
       - name: Check types
         run: npm run tsc
-=======
-          key: ${{ runner.os }}-node-20-turbo-${{ hashFiles('node_modules/.cache/turbo') }}
-          restore-keys: |
-            ${{ runner.os }}-node-20-turbo-
->>>>>>> 76fca271
 
       - name: Run tests
         run: npm run test -- --ci --maxWorkers=2
