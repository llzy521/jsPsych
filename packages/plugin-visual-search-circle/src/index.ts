--- conflicted
+++ resolved
@@ -100,7 +100,6 @@
       type: ParameterType.INT,
       default: 1000,
     },
-<<<<<<< HEAD
     /** Whether to use randomized locations on the circle for the items. If `false`, then the first item will always show at the location specified by `location_first_item`. */
     randomize_item_locations: {
       type: ParameterType.BOOL,
@@ -112,7 +111,7 @@
       type: ParameterType.INT,
       pretty_name: "Location first item",
       default: 0,
-=======
+    },
     /** If true, the trial will end when the participant makes a response. */
     response_ends_trial: {
       type: ParameterType.BOOL,
@@ -144,7 +143,6 @@
     locations: {
       type: ParameterType.INT,
       array: true,
->>>>>>> 06f6be09
     },
   },
 };
