--- conflicted
+++ resolved
@@ -4,27 +4,16 @@
     <script src="../packages/jspsych/dist/index.browser.js"></script>
     <script src="../packages/plugin-html-keyboard-response/dist/index.browser.js"></script>
     <script src="../packages/plugin-reconstruction/dist/index.browser.js"></script>
-    <link rel="stylesheet" href="../packages/jspsych/css/jspsych.css">
+    <link rel="stylesheet" href="../packages/jspsych/css/jspsych.css" />
   </head>
   <body></body>
   <script>
 
-<<<<<<< HEAD
     var jsPsych = initJsPsych({
       on_finish: function() {
         jsPsych.data.displayData();
       }
     });
-=======
-  var sample_function = function(param){
-    var size = 50 + Math.floor(param*250);
-    var html = '<div style="display: block; margin: auto; height: 300px; width: 300px; position: relative;">'+
-      '<div style="display: block; position: absolute; top: '+(150 - size/2)+'px; left:'+(150 - size/2)+'px; background-color: #000000; '+
-      'width: '+size+'px; height: '+size+'px;"></div></div><p>Press "h" to make the square larger. Press "g" to make the square smaller.</p>'+
-      '<p>When the square is the same size as the previous one, click Continue.</p>';
-    return html;
-  }
->>>>>>> 1c059608
 
     var sample_function = function(param) {
       var size = 50 + Math.floor(param*250);
@@ -52,6 +41,5 @@
     };
 
     jsPsych.run([pre_test, test]);
-
   </script>
 </html>