--- conflicted
+++ resolved
@@ -56,34 +56,6 @@
   font-family: 'Open Sans', 'Arial', sans-sefif;
   font-size: 14px;
 }
-
-<<<<<<< HEAD
-/*button {
-  padding: 0.8em;
-  background-color: #eaeaea;
-  border: 1px solid #eaeaea;
-  color: #555;
-  font-weight: bold;
-  font-family: 'Open Sans', 'Arial', sans-serif;
-  font-size: 14px;
-  cursor: pointer;
-=======
-button,
-input[type="submit"] {
-    padding: 0.8em;
-    background-color: #eaeaea;
-    border: 1px solid #eaeaea;
-    color: #555;
-    font-weight: bold;
-    font-family: 'Open Sans', 'Arial', sans-serif;
-    font-size: 14px;
-    cursor: pointer;
->>>>>>> 28a21e7c
-}
-
-button:hover {
-  border: 1px solid #ccc;
-}*/
 
 /* borrowing Bootstrap style for btn elements, but combining styles a bit */
 .jspsych-btn {
@@ -282,7 +254,6 @@
   vertical-align: top;
 }
 
-<<<<<<< HEAD
 .jspsych-survey-likert-opts li input[type=radio] {
   display:block;
   position:relative;
@@ -291,8 +262,6 @@
   margin-left:-6px;
 }
 
-/* PLUGIN: jspsych-visual-search-circle */
-=======
 /*
  *
  * PLUGIN: jspsych-survey-multi-choice
@@ -331,12 +300,7 @@
   margin: auto;
 }
 
-/*
-*
-* PLUGIN: jspsych-visual-search-circle
-*
-*/
->>>>>>> 28a21e7c
+/** PLUGIN: jspsych-visual-search-circle **/
 
 #jspsych-visual-search-circle-svg {
   display: block;
